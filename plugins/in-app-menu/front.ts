import { ipcRenderer, Menu } from 'electron';
// eslint-disable-next-line import/no-unresolved
import { Color, Titlebar } from 'custom-electron-titlebar';

import config from '../../config';
import { isEnabled } from '../../config/plugins';

<<<<<<< HEAD
import type { FastAverageColorResult } from 'fast-average-color';

function $(selector: string) {
  return document.querySelector(selector);
=======
type ElectronCSSStyleDeclaration = CSSStyleDeclaration & { webkitAppRegion: 'drag' | 'no-drag' };
type ElectronHTMLElement = HTMLElement & { style: ElectronCSSStyleDeclaration };

function $<E extends Element = Element>(selector: string) {
  return document.querySelector<E>(selector);
>>>>>>> 46d3a85c
}

export default () => {
  const visible = () => !!($('.cet-menubar')?.firstChild);
  const bar = new Titlebar({
    icon: 'https://cdn-icons-png.flaticon.com/512/5358/5358672.png',
    backgroundColor: Color.fromHex('#050505'),
    itemBackgroundColor: Color.fromHex('#1d1d1d') ,
    svgColor: Color.WHITE,
    menu: config.get('options.hideMenu') ? null as unknown as Menu : undefined,
  });
  bar.updateTitle(' ');
  document.title = 'Youtube Music';

  const toggleMenu = () => {
    if (visible()) {
      bar.updateMenu(null as unknown as Menu);
    } else {
      bar.refreshMenu();
    }
  };

  $('.cet-window-icon')?.addEventListener('click', toggleMenu);
  ipcRenderer.on('toggleMenu', toggleMenu);

  ipcRenderer.on('refreshMenu', () => {
    if (visible()) {
      bar.refreshMenu();
    }
  });

  if (isEnabled('album-color-theme')) {
    ipcRenderer.on('album-color-changed', (_, albumColor: FastAverageColorResult) => {
      if (albumColor) {
        bar.updateBackground(Color.fromHex(albumColor.hexa));
      } else {
        bar.updateBackground(Color.fromHex('#050505'));
      }
    });
  }

  if (isEnabled('picture-in-picture')) {
    ipcRenderer.on('pip-toggle', () => {
      bar.refreshMenu();
    });
  }

  // Increases the right margin of Navbar background when the scrollbar is visible to avoid blocking it (z-index doesn't affect it)
  document.addEventListener('apiLoaded', () => {
    setNavbarMargin();
    const playPageObserver = new MutationObserver(setNavbarMargin);
    const appLayout = $('ytmusic-app-layout');
    if (appLayout) {
      playPageObserver.observe(appLayout, { attributeFilter: ['player-page-open_', 'playerPageOpen_'] });
    }
    setupSearchOpenObserver();
    setupMenuOpenObserver();
  }, { once: true, passive: true });
};

function setupSearchOpenObserver() {
  const searchOpenObserver = new MutationObserver((mutations) => {
    const navBarBackground = $<ElectronHTMLElement>('#nav-bar-background');
    if (navBarBackground) {
      navBarBackground.style.webkitAppRegion = (mutations[0].target as HTMLElement & { opened: boolean }).opened ? 'no-drag' : 'drag';
    }
  });
  const searchBox = $('ytmusic-search-box');
  if (searchBox) {
    searchOpenObserver.observe(searchBox, { attributeFilter: ['opened'] });
  }
}

function setupMenuOpenObserver() {
  const cetMenubar = $('.cet-menubar');
  if (cetMenubar) {
    const menuOpenObserver = new MutationObserver(() => {
      let isOpen = false;
      for (const child of cetMenubar.children) {
        if (child.classList.contains('open')) {
          isOpen = true;
          break;
        }
      }
      const navBarBackground = $<ElectronHTMLElement>('#nav-bar-background');
      if (navBarBackground) {
        navBarBackground.style.webkitAppRegion = isOpen ? 'no-drag' : 'drag';
      }
    });
    menuOpenObserver.observe(cetMenubar, { subtree: true, attributeFilter: ['class'] });
  }
}

function setNavbarMargin() {
  const navBarBackground = $<HTMLElement>('#nav-bar-background');
  if (navBarBackground) {
    navBarBackground.style.right
      = $<HTMLElement & { playerPageOpen_: boolean }>('ytmusic-app-layout')?.playerPageOpen_
      ? '0px'
      : '12px';
  }
}<|MERGE_RESOLUTION|>--- conflicted
+++ resolved
@@ -5,18 +5,13 @@
 import config from '../../config';
 import { isEnabled } from '../../config/plugins';
 
-<<<<<<< HEAD
 import type { FastAverageColorResult } from 'fast-average-color';
 
-function $(selector: string) {
-  return document.querySelector(selector);
-=======
 type ElectronCSSStyleDeclaration = CSSStyleDeclaration & { webkitAppRegion: 'drag' | 'no-drag' };
 type ElectronHTMLElement = HTMLElement & { style: ElectronCSSStyleDeclaration };
 
 function $<E extends Element = Element>(selector: string) {
   return document.querySelector<E>(selector);
->>>>>>> 46d3a85c
 }
 
 export default () => {

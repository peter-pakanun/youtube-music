const path = require("path");

const { remote } = require("electron");

const config = require("./config");
const { fileExists } = require("./plugins/utils");
const setupFrontLogger = require("./providers/front-logger");
const setupSongInfo = require("./providers/song-info-front");

const plugins = config.plugins.getEnabled();

let api;

plugins.forEach(([plugin, options]) => {
	const preloadPath = path.join(__dirname, "plugins", plugin, "preload.js");
	fileExists(preloadPath, () => {
		const run = require(preloadPath);
		run(options);
	});

	const actionPath = path.join(__dirname, "plugins", plugin, "actions.js");
	fileExists(actionPath, () => {
		const actions = require(actionPath).actions || {};

		// TODO: re-enable once contextIsolation is set to true
		// contextBridge.exposeInMainWorld(plugin + "Actions", actions);
		Object.keys(actions).forEach((actionName) => {
			global[actionName] = actions[actionName];
		});
	});
});

document.addEventListener("DOMContentLoaded", () => {
	plugins.forEach(([plugin, options]) => {
		const pluginPath = path.join(__dirname, "plugins", plugin, "front.js");
		fileExists(pluginPath, () => {
			const run = require(pluginPath);
			run(options);
		});
	});

	// wait for complete load of youtube api
	listenForApiLoad();

	// inject song-info provider
	setupSongInfo();

	// inject front logger
	setupFrontLogger();

	// Add action for reloading
	global.reload = () =>
		remote.getCurrentWindow().webContents.loadURL(config.get("url"));
<<<<<<< HEAD
});

function listenForApiLoad() {
	api = document.querySelector('#movie_player');
	if (api) {
		onApiLoaded();
		return;
	}

	const observer = new MutationObserver(() => {
		api = document.querySelector('#movie_player');
		if (api) {
			observer.disconnect();
			onApiLoaded();
		}
	})

	observer.observe(document.documentElement, { childList: true, subtree: true });
}

function onApiLoaded() {
	document.dispatchEvent(new CustomEvent('apiLoaded', { detail: api }));
}
=======

	// Blocks the "Are You Still There?" popup by setting the last active time to Date.now every 15min
	setInterval(() => window._lact = Date.now(), 900000);
});
>>>>>>> 831b1ea8
<|MERGE_RESOLUTION|>--- conflicted
+++ resolved
@@ -51,7 +51,9 @@
 	// Add action for reloading
 	global.reload = () =>
 		remote.getCurrentWindow().webContents.loadURL(config.get("url"));
-<<<<<<< HEAD
+
+	// Blocks the "Are You Still There?" popup by setting the last active time to Date.now every 15min
+	setInterval(() => window._lact = Date.now(), 900000);
 });
 
 function listenForApiLoad() {
@@ -74,10 +76,4 @@
 
 function onApiLoaded() {
 	document.dispatchEvent(new CustomEvent('apiLoaded', { detail: api }));
-}
-=======
-
-	// Blocks the "Are You Still There?" popup by setting the last active time to Date.now every 15min
-	setInterval(() => window._lact = Date.now(), 900000);
-});
->>>>>>> 831b1ea8
+}
--- conflicted
+++ resolved
@@ -145,17 +145,11 @@
 		}
 	}
 
-<<<<<<< HEAD
-	// Force show like buttons
-	if (config.get("options.ForceShowLikeButtons")) {
-		const likeButtons = $('ytmusic-like-button-renderer')
-=======
 
 	// Hide / Force show like buttons
 	const likeButtonsOptions = config.get("options.likeButtons");
 	if (likeButtonsOptions) {
-		const likeButtons = document.querySelector("ytmusic-like-button-renderer");
->>>>>>> 4364d3be
+		const likeButtons = $("ytmusic-like-button-renderer");
 		if (likeButtons) {
 			likeButtons.style.display =
 				{

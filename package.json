{
	"name": "youtube-music",
	"productName": "YouTube Music",
	"version": "1.19.0",
	"description": "YouTube Music Desktop App - including custom plugins",
	"license": "MIT",
	"repository": "th-ch/youtube-music",
	"author": {
		"name": "th-ch",
		"email": "th-ch@users.noreply.github.com",
		"url": "https://github.com/th-ch/youtube-music"
	},
	"build": {
		"appId": "com.github.th-ch.youtube-music",
		"productName": "YouTube Music",
		"mac": {
			"identity": null,
			"files": [
				"!plugins/taskbar-mediacontrol${/*}"
			],
			"target": [
				{
					"target": "dmg",
					"arch": [
						"x64",
						"arm64"
					]
				}
			],
			"icon": "assets/generated/icons/mac/icon.icns"
		},
		"win": {
			"icon": "assets/generated/icons/win/icon.ico",
			"files": [
				"!plugins/touchbar${/*}"
			],
			"target": [
				{
					"target": "nsis",
					"arch": [
						"x64",
						"arm64"
					]
				},
				{
					"target": "portable",
					"arch": [
						"x64",
						"arm64"
					]
				}
			]
		},
		"nsis": {
			"runAfterFinish": false
		},
		"linux": {
			"icon": "assets/generated/icons/png",
			"files": [
				"!plugins/{touchbar,taskbar-mediacontrol}${/*}"
			],
			"category": "AudioVideo",
			"target": [
				"AppImage",
				"snap",
				"freebsd",
				"deb",
				"rpm"
			]
		},
		"snap": {
			"slots": [
				{
					"mpris": {
						"interface": "mpris"
					}
				}
			]
		}
	},
	"scripts": {
		"test": "playwright test",
		"test:debug": "DEBUG=pw:browser* playwright test",
		"start": "electron .",
		"start:debug": "ELECTRON_ENABLE_LOGGING=1 electron .",
		"icon": "del-cli assets/generated && electron-icon-builder --input=assets/youtube-music.png --output=assets/generated",
		"generate:package": "node utils/generate-package-json.js",
		"postinstall": "yarn run icon && yarn run plugins",
		"clean": "del-cli dist",
		"build": "yarn run clean && electron-builder --win --mac --linux -p never",
		"build:linux": "yarn run clean && electron-builder --linux -p never",
		"build:mac": "yarn run clean && electron-builder --mac dmg:x64 -p never",
		"build:mac:arm64": "yarn run clean && electron-builder --mac dmg:arm64 -p never",
		"build:win": "yarn run clean && electron-builder --win -p never",
		"lint": "xo",
		"changelog": "auto-changelog",
		"plugins": "yarn run plugin:adblocker && yarn run plugin:bypass-age-restrictions",
		"plugin:adblocker": "del-cli plugins/adblocker/ad-blocker-engine.bin && node plugins/adblocker/blocker.js",
		"plugin:bypass-age-restrictions": "del-cli node_modules/simple-youtube-age-restriction-bypass/package.json && yarn run generate:package simple-youtube-age-restriction-bypass",
		"release:linux": "yarn run clean && electron-builder --linux -p always -c.snap.publish=github",
		"release:mac": "yarn run clean && electron-builder --mac -p always",
		"release:win": "yarn run clean && electron-builder --win -p always"
	},
	"engines": {
		"node": ">=16.0.0",
		"npm": "Please use yarn instead"
	},
	"dependencies": {
		"@cliqz/adblocker-electron": "^1.26.0",
		"@ffmpeg/core": "^0.11.0",
		"@ffmpeg/ffmpeg": "^0.11.6",
		"@foobar404/wave": "^2.0.4",
		"@xhayper/discord-rpc": "^1.0.15",
		"async-mutex": "^0.4.0",
		"browser-id3-writer": "^4.4.0",
		"butterchurn": "^2.6.7",
		"butterchurn-presets": "^2.4.7",
<<<<<<< HEAD
		"chokidar": "^3.5.3",
		"custom-electron-prompt": "^1.5.7",
=======
		"custom-electron-prompt": "^1.5.4",
>>>>>>> 4364d3be
		"custom-electron-titlebar": "^4.1.6",
		"electron-better-web-request": "^1.0.1",
		"electron-debug": "^3.2.0",
		"electron-is": "^3.0.0",
		"electron-localshortcut": "^3.2.1",
		"electron-store": "^8.1.0",
		"electron-unhandled": "^4.0.1",
		"electron-updater": "^5.3.0",
		"filenamify": "^4.3.0",
		"howler": "^2.2.3",
		"html-to-text": "^9.0.4",
		"keyboardevent-from-electron-accelerator": "^2.0.0",
		"keyboardevents-areequal": "^0.2.2",
		"md5": "^2.3.0",
		"mpris-service": "^2.1.2",
		"node-fetch": "^2.6.8",
		"simple-youtube-age-restriction-bypass": "https://gitpkg.now.sh/api/pkg.tgz?url=zerodytrash/Simple-YouTube-Age-Restriction-Bypass&commit=v2.5.4",
		"vudio": "^2.1.1",
		"youtubei.js": "^3.1.1",
		"ytpl": "^2.3.0"
	},
	"devDependencies": {
		"@playwright/test": "^1.29.2",
		"auto-changelog": "^2.4.0",
		"del-cli": "^5.0.0",
		"electron": "^22.0.2",
		"electron-builder": "^23.6.0",
		"electron-devtools-installer": "^3.2.0",
		"electron-icon-builder": "^2.0.1",
		"node-gyp": "^9.3.1",
		"playwright": "^1.29.2",
		"xo": "^0.53.1"
	},
	"auto-changelog": {
		"hideCredit": true,
		"package": true,
		"unreleased": true,
		"output": "changelog.md"
	},
	"xo": {
		"envs": [
			"node",
			"browser"
		],
		"rules": {
			"quotes": [
				"error",
				"double",
				{
					"avoidEscape": true,
					"allowTemplateLiterals": true
				}
			]
		}
	},
	"packageManager": "yarn@3.4.1"
}<|MERGE_RESOLUTION|>--- conflicted
+++ resolved
@@ -115,12 +115,7 @@
 		"browser-id3-writer": "^4.4.0",
 		"butterchurn": "^2.6.7",
 		"butterchurn-presets": "^2.4.7",
-<<<<<<< HEAD
-		"chokidar": "^3.5.3",
 		"custom-electron-prompt": "^1.5.7",
-=======
-		"custom-electron-prompt": "^1.5.4",
->>>>>>> 4364d3be
 		"custom-electron-titlebar": "^4.1.6",
 		"electron-better-web-request": "^1.0.1",
 		"electron-debug": "^3.2.0",

--- conflicted
+++ resolved
@@ -55,7 +55,6 @@
 		notifications: {
 			enabled: false,
 			unpauseNotification: false,
-<<<<<<< HEAD
 			urgency: "normal", //has effect only on Linux 
 			// the following has effect only on Windows
 			interactive: true,
@@ -63,10 +62,6 @@
 			refreshOnPlayPause: false,
 			trayControls: true,
 			hideButtonText: false 
-=======
-			urgency: "normal", //has effect only on Linux
-			interactive: false //has effect only on Windows
->>>>>>> 8bfbbca0
 		},
 		"precise-volume": {
 			enabled: false,
